/*
Copyright 2014 The Kubernetes Authors.

Licensed under the Apache License, Version 2.0 (the "License");
you may not use this file except in compliance with the License.
You may obtain a copy of the License at

    http://www.apache.org/licenses/LICENSE-2.0

Unless required by applicable law or agreed to in writing, software
distributed under the License is distributed on an "AS IS" BASIS,
WITHOUT WARRANTIES OR CONDITIONS OF ANY KIND, either express or implied.
See the License for the specific language governing permissions and
limitations under the License.
*/

// Package app implements a server that runs a set of active
// components.  This includes replication controllers, service endpoints and
// nodes.
//
package app

import (
	"context"
	"fmt"
	"io/ioutil"
	"math/rand"
	"net/http"
	"os"
	"time"

	"github.com/spf13/cobra"

	v1 "k8s.io/api/core/v1"
	"k8s.io/apimachinery/pkg/runtime/schema"
	utilruntime "k8s.io/apimachinery/pkg/util/runtime"
	"k8s.io/apimachinery/pkg/util/sets"
	"k8s.io/apimachinery/pkg/util/uuid"
	"k8s.io/apimachinery/pkg/util/wait"
	"k8s.io/apiserver/pkg/server"
	"k8s.io/apiserver/pkg/server/healthz"
	"k8s.io/apiserver/pkg/server/mux"
	utilfeature "k8s.io/apiserver/pkg/util/feature"
	"k8s.io/apiserver/pkg/util/term"
	cacheddiscovery "k8s.io/client-go/discovery/cached"
	"k8s.io/client-go/informers"
	clientset "k8s.io/client-go/kubernetes"
	"k8s.io/client-go/metadata"
	"k8s.io/client-go/metadata/metadatainformer"
	restclient "k8s.io/client-go/rest"
	"k8s.io/client-go/restmapper"
	"k8s.io/client-go/tools/leaderelection"
	"k8s.io/client-go/tools/leaderelection/resourcelock"
	certutil "k8s.io/client-go/util/cert"
	"k8s.io/client-go/util/keyutil"
	cloudprovider "k8s.io/cloud-provider"
	cliflag "k8s.io/component-base/cli/flag"
	"k8s.io/component-base/cli/globalflag"
	"k8s.io/klog"
	genericcontrollermanager "k8s.io/kubernetes/cmd/controller-manager/app"
	"k8s.io/kubernetes/cmd/kube-controller-manager/app/config"
	"k8s.io/kubernetes/cmd/kube-controller-manager/app/options"
	"k8s.io/kubernetes/pkg/controller"
	kubectrlmgrconfig "k8s.io/kubernetes/pkg/controller/apis/config"
	serviceaccountcontroller "k8s.io/kubernetes/pkg/controller/serviceaccount"
	"k8s.io/kubernetes/pkg/features"
	"k8s.io/kubernetes/pkg/serviceaccount"
	"k8s.io/kubernetes/pkg/util/configz"
	utilflag "k8s.io/kubernetes/pkg/util/flag"
	"k8s.io/kubernetes/pkg/version"
	"k8s.io/kubernetes/pkg/version/verflag"
	genericapiserver "k8s.io/apiserver/pkg/server"
)

const (
	// ControllerStartJitter is the Jitter used when starting controller managers
	ControllerStartJitter = 1.0
	// ConfigzName is the name used for register kube-controller manager /configz, same with GroupName.
	ConfigzName = "kubecontrollermanager.config.k8s.io"
)

// ControllerLoopMode is the kube-controller-manager's mode of running controller loops that are cloud provider dependent
type ControllerLoopMode int

const (
	// IncludeCloudLoops means the kube-controller-manager include the controller loops that are cloud provider dependent
	IncludeCloudLoops ControllerLoopMode = iota
	// ExternalLoops means the kube-controller-manager exclude the controller loops that are cloud provider dependent
	ExternalLoops
)

// NewControllerManagerCommand creates a *cobra.Command object with default parameters
func NewControllerManagerCommand(stopCh <-chan struct{}) *cobra.Command {
	s, err := options.NewKubeControllerManagerOptions()
	if err != nil {
		klog.Fatalf("unable to initialize command options: %v", err)
	}

	cmd := &cobra.Command{
		Use: "kube-controller-manager",
		Long: `The Kubernetes controller manager is a daemon that embeds
the core control loops shipped with Kubernetes. In applications of robotics and
automation, a control loop is a non-terminating loop that regulates the state of
the system. In Kubernetes, a controller is a control loop that watches the shared
state of the cluster through the apiserver and makes changes attempting to move the
current state towards the desired state. Examples of controllers that ship with
Kubernetes today are the replication controller, endpoints controller, namespace
controller, and serviceaccounts controller.`,
		Run: func(cmd *cobra.Command, args []string) {
			verflag.PrintAndExitIfRequested()
			utilflag.PrintFlags(cmd.Flags())

			c, err := s.Config(KnownControllers(), ControllersDisabledByDefault.List())
			if err != nil {
				fmt.Fprintf(os.Stderr, "%v\n", err)
				os.Exit(1)
			}

<<<<<<< HEAD
			if err := Run(c.Complete(), stopCh); err != nil {
=======
			if err := Run(c.Complete(), genericapiserver.SetupSignalHandler()); err != nil {
>>>>>>> c654a4f4
				fmt.Fprintf(os.Stderr, "%v\n", err)
				os.Exit(1)
			}
		},
	}

	fs := cmd.Flags()
	namedFlagSets := s.Flags(KnownControllers(), ControllersDisabledByDefault.List())
	verflag.AddFlags(namedFlagSets.FlagSet("global"))
	globalflag.AddGlobalFlags(namedFlagSets.FlagSet("global"), cmd.Name())
	registerLegacyGlobalFlags(namedFlagSets)
	for _, f := range namedFlagSets.FlagSets {
		fs.AddFlagSet(f)
	}
	usageFmt := "Usage:\n  %s\n"
	cols, _, _ := term.TerminalSize(cmd.OutOrStdout())
	cmd.SetUsageFunc(func(cmd *cobra.Command) error {
		fmt.Fprintf(cmd.OutOrStderr(), usageFmt, cmd.UseLine())
		cliflag.PrintSections(cmd.OutOrStderr(), namedFlagSets, cols)
		return nil
	})
	cmd.SetHelpFunc(func(cmd *cobra.Command, args []string) {
		fmt.Fprintf(cmd.OutOrStdout(), "%s\n\n"+usageFmt, cmd.Long, cmd.UseLine())
		cliflag.PrintSections(cmd.OutOrStdout(), namedFlagSets, cols)
	})

	return cmd
}

// ResyncPeriod returns a function which generates a duration each time it is
// invoked; this is so that multiple controllers don't get into lock-step and all
// hammer the apiserver with list requests simultaneously.
func ResyncPeriod(c *config.CompletedConfig) func() time.Duration {
	return func() time.Duration {
		factor := rand.Float64() + 1
		return time.Duration(float64(c.ComponentConfig.Generic.MinResyncPeriod.Nanoseconds()) * factor)
	}
}

// Run runs the KubeControllerManagerOptions.  This should never exit.
func Run(c *config.CompletedConfig, stopCh <-chan struct{}) error {
	ctx, cancel := context.WithCancel(context.TODO())
	defer cancel()
	go func() {
		select {
		case <-stopCh:
			cancel()
		case <-ctx.Done():
		}
	}()

	// To help debugging, immediately log version
	klog.Infof("Version: %+v", version.Get())

	if cfgz, err := configz.New(ConfigzName); err == nil {
		cfgz.Set(c.ComponentConfig)
	} else {
		klog.Errorf("unable to register configz: %v", err)
	}

	// Setup any healthz checks we will want to use.
	var checks []healthz.HealthChecker
	var electionChecker *leaderelection.HealthzAdaptor
	if c.ComponentConfig.Generic.LeaderElection.LeaderElect {
		electionChecker = leaderelection.NewLeaderHealthzAdaptor(time.Second * 20)
		checks = append(checks, electionChecker)
	}

	// Start the controller manager HTTP server
	// unsecuredMux is the handler for these controller *after* authn/authz filters have been applied
	var unsecuredMux *mux.PathRecorderMux
	if c.SecureServing != nil {
		unsecuredMux = genericcontrollermanager.NewBaseHandler(&c.ComponentConfig.Generic.Debugging, checks...)
		handler := genericcontrollermanager.BuildHandlerChain(unsecuredMux, &c.Authorization, &c.Authentication)
		if serverStoppedCh, err := c.SecureServing.Serve(handler, 0, ctx.Done()); err != nil {
			return err
		} else {
			defer func() {
				cancel()
				<-serverStoppedCh
			}()
		}
	}
	if c.InsecureServing != nil {
		unsecuredMux = genericcontrollermanager.NewBaseHandler(&c.ComponentConfig.Generic.Debugging, checks...)
		insecureSuperuserAuthn := server.AuthenticationInfo{Authenticator: &server.InsecureSuperuser{}}
		handler := genericcontrollermanager.BuildHandlerChain(unsecuredMux, nil, &insecureSuperuserAuthn)
		if err := c.InsecureServing.Serve(handler, 0, ctx.Done()); err != nil {
			return err
		}
	}

	run := func(ctx context.Context) {
		rootClientBuilder := controller.SimpleControllerClientBuilder{
			ClientConfig: c.Kubeconfig,
		}
		var clientBuilder controller.ControllerClientBuilder
		if c.ComponentConfig.KubeCloudShared.UseServiceAccountCredentials {
			if len(c.ComponentConfig.SAController.ServiceAccountKeyFile) == 0 {
				// It's possible another controller process is creating the tokens for us.
				// If one isn't, we'll timeout and exit when our client builder is unable to create the tokens.
				klog.Warningf("--use-service-account-credentials was specified without providing a --service-account-private-key-file")
			}

			if shouldTurnOnDynamicClient(c.Client) {
				klog.V(1).Infof("using dynamic client builder")
				//Dynamic builder will use TokenRequest feature and refresh service account token periodically
				clientBuilder = controller.NewDynamicClientBuilder(
					restclient.AnonymousClientConfig(c.Kubeconfig),
					c.Client.CoreV1(),
					"kube-system")
			} else {
				klog.V(1).Infof("using legacy client builder")
				clientBuilder = controller.SAControllerClientBuilder{
					ClientConfig:         restclient.AnonymousClientConfig(c.Kubeconfig),
					CoreClient:           c.Client.CoreV1(),
					AuthenticationClient: c.Client.AuthenticationV1(),
					Namespace:            "kube-system",
				}
			}
		} else {
			clientBuilder = rootClientBuilder
		}
		controllerContext, err := CreateControllerContext(c, rootClientBuilder, clientBuilder, ctx.Done())
		if err != nil {
			klog.Fatalf("error building controller context: %v", err)
		}
		saTokenControllerInitFunc := serviceAccountTokenControllerStarter{rootClientBuilder: rootClientBuilder}.startServiceAccountTokenController

		if err := StartControllers(controllerContext, saTokenControllerInitFunc, NewControllerInitializers(controllerContext.LoopMode), unsecuredMux); err != nil {
			klog.Fatalf("error starting controllers: %v", err)
		}

		controllerContext.InformerFactory.Start(controllerContext.Stop)
		controllerContext.ObjectOrMetadataInformerFactory.Start(controllerContext.Stop)
		close(controllerContext.InformersStarted)

		select {}
	}

	if !c.ComponentConfig.Generic.LeaderElection.LeaderElect {
		run(context.TODO())
		panic("unreachable")
	}

	id, err := os.Hostname()
	if err != nil {
		return err
	}

	// add a uniquifier so that two processes on the same host don't accidentally both become active
	id = id + "_" + string(uuid.NewUUID())

	rl, err := resourcelock.New(c.ComponentConfig.Generic.LeaderElection.ResourceLock,
		c.ComponentConfig.Generic.LeaderElection.ResourceNamespace,
		c.ComponentConfig.Generic.LeaderElection.ResourceName,
		c.LeaderElectionClient.CoreV1(),
		c.LeaderElectionClient.CoordinationV1(),
		resourcelock.ResourceLockConfig{
			Identity:      id,
			EventRecorder: c.EventRecorder,
		})
	if err != nil {
		klog.Fatalf("error creating lock: %v", err)
	}

	leaderelection.RunOrDie(ctx, leaderelection.LeaderElectionConfig{
		Lock:          rl,
		LeaseDuration: c.ComponentConfig.Generic.LeaderElection.LeaseDuration.Duration,
		RenewDeadline: c.ComponentConfig.Generic.LeaderElection.RenewDeadline.Duration,
		RetryPeriod:   c.ComponentConfig.Generic.LeaderElection.RetryPeriod.Duration,
		Callbacks: leaderelection.LeaderCallbacks{
			OnStartedLeading: run,
			OnStoppedLeading: func() {
				cancel()
				utilruntime.HandleError(fmt.Errorf("leaderelection lost"))
			},
		},
		WatchDog: electionChecker,
		Name:     "kube-controller-manager",
	})

	return nil
}

// ControllerContext defines the context object for controller
type ControllerContext struct {
	// ClientBuilder will provide a client for this controller to use
	ClientBuilder controller.ControllerClientBuilder

	// InformerFactory gives access to informers for the controller.
	InformerFactory informers.SharedInformerFactory

	// ObjectOrMetadataInformerFactory gives access to informers for typed resources
	// and dynamic resources by their metadata. All generic controllers currently use
	// object metadata - if a future controller needs access to the full object this
	// would become GenericInformerFactory and take a dynamic client.
	ObjectOrMetadataInformerFactory controller.InformerFactory

	// ComponentConfig provides access to init options for a given controller
	ComponentConfig kubectrlmgrconfig.KubeControllerManagerConfiguration

	// DeferredDiscoveryRESTMapper is a RESTMapper that will defer
	// initialization of the RESTMapper until the first mapping is
	// requested.
	RESTMapper *restmapper.DeferredDiscoveryRESTMapper

	// AvailableResources is a map listing currently available resources
	AvailableResources map[schema.GroupVersionResource]bool

	// Cloud is the cloud provider interface for the controllers to use.
	// It must be initialized and ready to use.
	Cloud cloudprovider.Interface

	// Control for which control loops to be run
	// IncludeCloudLoops is for a kube-controller-manager running all loops
	// ExternalLoops is for a kube-controller-manager running with a cloud-controller-manager
	LoopMode ControllerLoopMode

	// Stop is the stop channel
	Stop <-chan struct{}

	// InformersStarted is closed after all of the controllers have been initialized and are running.  After this point it is safe,
	// for an individual controller to start the shared informers. Before it is closed, they should not.
	InformersStarted chan struct{}

	// ResyncPeriod generates a duration each time it is invoked; this is so that
	// multiple controllers don't get into lock-step and all hammer the apiserver
	// with list requests simultaneously.
	ResyncPeriod func() time.Duration
}

// IsControllerEnabled checks if the context's controllers enabled or not
func (c ControllerContext) IsControllerEnabled(name string) bool {
	return genericcontrollermanager.IsControllerEnabled(name, ControllersDisabledByDefault, c.ComponentConfig.Generic.Controllers)
}

// InitFunc is used to launch a particular controller.  It may run additional "should I activate checks".
// Any error returned will cause the controller process to `Fatal`
// The bool indicates whether the controller was enabled.
type InitFunc func(ctx ControllerContext) (debuggingHandler http.Handler, enabled bool, err error)

// KnownControllers returns all known controllers's name
func KnownControllers() []string {
	ret := sets.StringKeySet(NewControllerInitializers(IncludeCloudLoops))

	// add "special" controllers that aren't initialized normally.  These controllers cannot be initialized
	// using a normal function.  The only known special case is the SA token controller which *must* be started
	// first to ensure that the SA tokens for future controllers will exist.  Think very carefully before adding
	// to this list.
	ret.Insert(
		saTokenControllerName,
	)

	return ret.List()
}

// ControllersDisabledByDefault is the set of controllers which is disabled by default
var ControllersDisabledByDefault = sets.NewString(
	"bootstrapsigner",
	"endpointslice",
	"tokencleaner",
)

const (
	saTokenControllerName = "serviceaccount-token"
)

// NewControllerInitializers is a public map of named controller groups (you can start more than one in an init func)
// paired to their InitFunc.  This allows for structured downstream composition and subdivision.
func NewControllerInitializers(loopMode ControllerLoopMode) map[string]InitFunc {
	controllers := map[string]InitFunc{}
	controllers["endpoint"] = startEndpointController
	controllers["endpointslice"] = startEndpointSliceController
	controllers["replicationcontroller"] = startReplicationController
	controllers["podgc"] = startPodGCController
	controllers["resourcequota"] = startResourceQuotaController
	controllers["namespace"] = startNamespaceController
	controllers["serviceaccount"] = startServiceAccountController
	controllers["garbagecollector"] = startGarbageCollectorController
	controllers["daemonset"] = startDaemonSetController
	controllers["job"] = startJobController
	controllers["deployment"] = startDeploymentController
	controllers["replicaset"] = startReplicaSetController
	controllers["horizontalpodautoscaling"] = startHPAController
	controllers["disruption"] = startDisruptionController
	controllers["statefulset"] = startStatefulSetController
	controllers["cronjob"] = startCronJobController
	controllers["csrsigning"] = startCSRSigningController
	controllers["csrapproving"] = startCSRApprovingController
	controllers["csrcleaner"] = startCSRCleanerController
	controllers["ttl"] = startTTLController
	controllers["bootstrapsigner"] = startBootstrapSignerController
	controllers["tokencleaner"] = startTokenCleanerController
	controllers["nodeipam"] = startNodeIpamController
	controllers["nodelifecycle"] = startNodeLifecycleController
	if loopMode == IncludeCloudLoops {
		controllers["service"] = startServiceController
		controllers["route"] = startRouteController
		controllers["cloud-node-lifecycle"] = startCloudNodeLifecycleController
		// TODO: volume controller into the IncludeCloudLoops only set.
	}
	controllers["persistentvolume-binder"] = startPersistentVolumeBinderController
	controllers["attachdetach"] = startAttachDetachController
	controllers["persistentvolume-expander"] = startVolumeExpandController
	controllers["clusterrole-aggregation"] = startClusterRoleAggregrationController
	controllers["pvc-protection"] = startPVCProtectionController
	controllers["pv-protection"] = startPVProtectionController
	controllers["ttl-after-finished"] = startTTLAfterFinishedController
	controllers["root-ca-cert-publisher"] = startRootCACertPublisher

	return controllers
}

// GetAvailableResources gets the map which contains all available resources of the apiserver
// TODO: In general, any controller checking this needs to be dynamic so
// users don't have to restart their controller manager if they change the apiserver.
// Until we get there, the structure here needs to be exposed for the construction of a proper ControllerContext.
func GetAvailableResources(clientBuilder controller.ControllerClientBuilder) (map[schema.GroupVersionResource]bool, error) {
	client := clientBuilder.ClientOrDie("controller-discovery")
	discoveryClient := client.Discovery()
	resourceMap, err := discoveryClient.ServerResources()
	if err != nil {
		utilruntime.HandleError(fmt.Errorf("unable to get all supported resources from server: %v", err))
	}
	if len(resourceMap) == 0 {
		return nil, fmt.Errorf("unable to get any supported resources from server")
	}

	allResources := map[schema.GroupVersionResource]bool{}
	for _, apiResourceList := range resourceMap {
		version, err := schema.ParseGroupVersion(apiResourceList.GroupVersion)
		if err != nil {
			return nil, err
		}
		for _, apiResource := range apiResourceList.APIResources {
			allResources[version.WithResource(apiResource.Name)] = true
		}
	}

	return allResources, nil
}

// CreateControllerContext creates a context struct containing references to resources needed by the
// controllers such as the cloud provider and clientBuilder. rootClientBuilder is only used for
// the shared-informers client and token controller.
func CreateControllerContext(s *config.CompletedConfig, rootClientBuilder, clientBuilder controller.ControllerClientBuilder, stop <-chan struct{}) (ControllerContext, error) {
	versionedClient := rootClientBuilder.ClientOrDie("shared-informers")
	sharedInformers := informers.NewSharedInformerFactory(versionedClient, ResyncPeriod(s)())

	metadataClient := metadata.NewForConfigOrDie(rootClientBuilder.ConfigOrDie("metadata-informers"))
	metadataInformers := metadatainformer.NewSharedInformerFactory(metadataClient, ResyncPeriod(s)())

	// If apiserver is not running we should wait for some time and fail only then. This is particularly
	// important when we start apiserver and controller manager at the same time.
	if err := genericcontrollermanager.WaitForAPIServer(versionedClient, 10*time.Second); err != nil {
		return ControllerContext{}, fmt.Errorf("failed to wait for apiserver being healthy: %v", err)
	}

	// Use a discovery client capable of being refreshed.
	discoveryClient := rootClientBuilder.ClientOrDie("controller-discovery")
	cachedClient := cacheddiscovery.NewMemCacheClient(discoveryClient.Discovery())
	restMapper := restmapper.NewDeferredDiscoveryRESTMapper(cachedClient)
	go wait.Until(func() {
		restMapper.Reset()
	}, 30*time.Second, stop)

	availableResources, err := GetAvailableResources(rootClientBuilder)
	if err != nil {
		return ControllerContext{}, err
	}

	cloud, loopMode, err := createCloudProvider(s.ComponentConfig.KubeCloudShared.CloudProvider.Name, s.ComponentConfig.KubeCloudShared.ExternalCloudVolumePlugin,
		s.ComponentConfig.KubeCloudShared.CloudProvider.CloudConfigFile, s.ComponentConfig.KubeCloudShared.AllowUntaggedCloud, sharedInformers)
	if err != nil {
		return ControllerContext{}, err
	}

	ctx := ControllerContext{
		ClientBuilder:                   clientBuilder,
		InformerFactory:                 sharedInformers,
		ObjectOrMetadataInformerFactory: controller.NewInformerFactory(sharedInformers, metadataInformers),
		ComponentConfig:                 s.ComponentConfig,
		RESTMapper:                      restMapper,
		AvailableResources:              availableResources,
		Cloud:                           cloud,
		LoopMode:                        loopMode,
		Stop:                            stop,
		InformersStarted:                make(chan struct{}),
		ResyncPeriod:                    ResyncPeriod(s),
	}
	return ctx, nil
}

// StartControllers starts a set of controllers with a specified ControllerContext
func StartControllers(ctx ControllerContext, startSATokenController InitFunc, controllers map[string]InitFunc, unsecuredMux *mux.PathRecorderMux) error {
	// Always start the SA token controller first using a full-power client, since it needs to mint tokens for the rest
	// If this fails, just return here and fail since other controllers won't be able to get credentials.
	if _, _, err := startSATokenController(ctx); err != nil {
		return err
	}

	// Initialize the cloud provider with a reference to the clientBuilder only after token controller
	// has started in case the cloud provider uses the client builder.
	if ctx.Cloud != nil {
		ctx.Cloud.Initialize(ctx.ClientBuilder, ctx.Stop)
	}

	for controllerName, initFn := range controllers {
		if !ctx.IsControllerEnabled(controllerName) {
			klog.Warningf("%q is disabled", controllerName)
			continue
		}

		time.Sleep(wait.Jitter(ctx.ComponentConfig.Generic.ControllerStartInterval.Duration, ControllerStartJitter))

		klog.V(1).Infof("Starting %q", controllerName)
		debugHandler, started, err := initFn(ctx)
		if err != nil {
			klog.Errorf("Error starting %q", controllerName)
			return err
		}
		if !started {
			klog.Warningf("Skipping %q", controllerName)
			continue
		}
		if debugHandler != nil && unsecuredMux != nil {
			basePath := "/debug/controllers/" + controllerName
			unsecuredMux.UnlistedHandle(basePath, http.StripPrefix(basePath, debugHandler))
			unsecuredMux.UnlistedHandlePrefix(basePath+"/", http.StripPrefix(basePath, debugHandler))
		}
		klog.Infof("Started %q", controllerName)
	}

	return nil
}

// serviceAccountTokenControllerStarter is special because it must run first to set up permissions for other controllers.
// It cannot use the "normal" client builder, so it tracks its own. It must also avoid being included in the "normal"
// init map so that it can always run first.
type serviceAccountTokenControllerStarter struct {
	rootClientBuilder controller.ControllerClientBuilder
}

func (c serviceAccountTokenControllerStarter) startServiceAccountTokenController(ctx ControllerContext) (http.Handler, bool, error) {
	if !ctx.IsControllerEnabled(saTokenControllerName) {
		klog.Warningf("%q is disabled", saTokenControllerName)
		return nil, false, nil
	}

	if len(ctx.ComponentConfig.SAController.ServiceAccountKeyFile) == 0 {
		klog.Warningf("%q is disabled because there is no private key", saTokenControllerName)
		return nil, false, nil
	}
	privateKey, err := keyutil.PrivateKeyFromFile(ctx.ComponentConfig.SAController.ServiceAccountKeyFile)
	if err != nil {
		return nil, true, fmt.Errorf("error reading key for service account token controller: %v", err)
	}

	var rootCA []byte
	if ctx.ComponentConfig.SAController.RootCAFile != "" {
		if rootCA, err = readCA(ctx.ComponentConfig.SAController.RootCAFile); err != nil {
			return nil, true, fmt.Errorf("error parsing root-ca-file at %s: %v", ctx.ComponentConfig.SAController.RootCAFile, err)
		}
	} else {
		rootCA = c.rootClientBuilder.ConfigOrDie("tokens-controller").CAData
	}

	tokenGenerator, err := serviceaccount.JWTTokenGenerator(serviceaccount.LegacyIssuer, privateKey)
	if err != nil {
		return nil, false, fmt.Errorf("failed to build token generator: %v", err)
	}
	controller, err := serviceaccountcontroller.NewTokensController(
		ctx.InformerFactory.Core().V1().ServiceAccounts(),
		ctx.InformerFactory.Core().V1().Secrets(),
		c.rootClientBuilder.ClientOrDie("tokens-controller"),
		serviceaccountcontroller.TokensControllerOptions{
			TokenGenerator: tokenGenerator,
			RootCA:         rootCA,
		},
	)
	if err != nil {
		return nil, true, fmt.Errorf("error creating Tokens controller: %v", err)
	}
	go controller.Run(int(ctx.ComponentConfig.SAController.ConcurrentSATokenSyncs), ctx.Stop)

	// start the first set of informers now so that other controllers can start
	ctx.InformerFactory.Start(ctx.Stop)

	return nil, true, nil
}

func readCA(file string) ([]byte, error) {
	rootCA, err := ioutil.ReadFile(file)
	if err != nil {
		return nil, err
	}
	if _, err := certutil.ParseCertsPEM(rootCA); err != nil {
		return nil, err
	}

	return rootCA, err
}

func shouldTurnOnDynamicClient(client clientset.Interface) bool {
	if !utilfeature.DefaultFeatureGate.Enabled(features.TokenRequest) {
		return false
	}
	apiResourceList, err := client.Discovery().ServerResourcesForGroupVersion(v1.SchemeGroupVersion.String())
	if err != nil {
		klog.Warningf("fetch api resource lists failed, use legacy client builder: %v", err)
		return false
	}

	for _, resource := range apiResourceList.APIResources {
		if resource.Name == "serviceaccounts/token" &&
			resource.Group == "authentication.k8s.io" &&
			sets.NewString(resource.Verbs...).Has("create") {
			return true
		}
	}

	return false
}<|MERGE_RESOLUTION|>--- conflicted
+++ resolved
@@ -116,11 +116,7 @@
 				os.Exit(1)
 			}
 
-<<<<<<< HEAD
-			if err := Run(c.Complete(), stopCh); err != nil {
-=======
 			if err := Run(c.Complete(), genericapiserver.SetupSignalHandler()); err != nil {
->>>>>>> c654a4f4
 				fmt.Fprintf(os.Stderr, "%v\n", err)
 				os.Exit(1)
 			}
